import datetime
import numpy as np
from tqdm import tqdm
import testing_utils
import traceback as tb
from rddl import Entity, Variable
from rddl.entities import Gripper, Location, ObjectEntity
from rddl.rddl_sampler import RDDLWorld, Weighter
import pandas as pd
from memory_profiler import profile
import tracemalloc as tm
# from scipy.stats import wasserstein_distance
from sequence_metrics import (levenshtein_ratio, longest_common_subsequence, longest_common_substring, hamming, jaro_winkler,
                              average_over_repeats, average_over_repeats_pooled, compute_avg_distance)
import multiprocess as mp


POOL = mp.Pool(processes=mp.cpu_count())


def test_world():
    rddl_world = RDDLWorld()
    actions, variables = rddl_world.sample_world()

    str_actions = '\n\t'.join([repr(a) for a in actions])
    print(f"Actions:\n\t{str_actions}")
    str_variables = '\n\t'.join([repr(v) for v in variables])
    print(f"Variables:\n\t{str_variables}")


def format_averaged_results(mean, std, mean_precision=2, std_precision=4):
    return f"{mean:.{mean_precision}f} ± {std:.{std_precision}f}"


def dict_average_results(name, mean, std, mean_precision=2, std_precision=4):
    return {
        name: f"{mean:.{mean_precision}f}",
        f"{name[:3]} std": f"{std:.{std_precision}f}"
    }


def test_world_generator():
    rddl_world = RDDLWorld()
    # rddl_world.set_allowed_entities(
    #     [Gripper, Apple, Tuna]
    # )
    # rddl_world.set_allowed_actions([Approach, Withdraw, Grasp, Drop, Move])
    # rddl_world.set_allowed_predicates([IsReachable])

    n_samples = 30
    # rddl_task = rddl_world.sample_world(n_samples)

    # for o in rddl_task.objects:
    #     my_o = o.instantiate()
    #     o.bind(my_o)

    # reward: float = rddl_task.current_reward()


    actions = []


    gen = rddl_world.sample_generator(n_samples)

    while True:
        try:
            action = next(gen)
        except StopIteration:
            break
        print(f"Generated action: {action}")
        print("World state after action:")
        rddl_world.show_world_state()
        print("")
        actions.append(action)

    variables = rddl_world.get_created_variables()

    str_actions = '\n\t'.join([repr(a) for a in actions])
    print(f"Actions:\n\t{str_actions}")
    str_variables = '\n\t'.join([repr(v) for v in variables])
    print(f"Variables:\n\t{str_variables}")
    print("> Initial state:")
    rddl_world.show_initial_world_state()
    print("> Goal state:")
    rddl_world.show_goal_world_state()


def test_world_generator_random_reject():
    rddl_world = RDDLWorld()

    n_samples = 100
    actions = []
    gen = rddl_world.sample_generator(n_samples)

    for _ in range(n_samples):
        action = next(gen)
        if np.random.rand() < 0.5:
            action = gen.send(False)
            print(f"Rejected action: {action}, regenerating...")
        else:
            print(f"Generated action: {action}")
            actions.append(action)

    variables = rddl_world.get_created_variables()

    str_actions = '\n\t'.join([repr(a) for a in actions])
    print(f"Actions:\n\t{str_actions}")
    str_variables = '\n\t'.join([repr(v) for v in variables])
    print(f"Variables:\n\t{str_variables}")


def yielder():
    print("function start")
    for i in range(10):
        print("pre-yield")
        data = yield i
        print("post-yield", data)
    print("function end")


@profile
def test_sampling_eff_multi():
    # experiment settings >>>
    number_of_repeats = 10  # number of times to repeat each experiment
    save_sequences = True  # whether to save unique sequences to a csv (for later analysis)

<<<<<<< HEAD
    # generate this many sequences, multiple values can be inserted
    # list_of_number_of_sequences = [50, 100, 500, 1000, 2000, 5000]
    # list_of_number_of_sequences = [2000]
    list_of_number_of_sequences = [20]
=======
    # list_of_n_sequences = [50, 100, 500, 1000, 2000, 5000]
    # list_of_n_sequences = [2000]
    list_of_n_sequences = [19]
>>>>>>> e014b701

    # generate sequences of this length, multiple values can be inserted
    # list_of_sequence_lengths = [5, 10, 15, 20]
    # list_of_sequence_lengths = [20]
    list_of_sequence_lengths = [5]

    # test the following sampling modes
    modes = [Weighter.MODE_RANDOM]
    # modes += [Weighter.MODE_WEIGHT, Weighter.MODE_SEQUENCE]
    modes += [Weighter.MODE_WEIGHT | Weighter.MODE_MAX_NOISE]
    modes += [Weighter.MODE_SEQUENCE | Weighter.MODE_MAX_NOISE]
    modes += [Weighter.MODE_WEIGHT | Weighter.MODE_SEQUENCE | Weighter.MODE_MAX_NOISE]
    modes += [Weighter.MODE_SEQUENCE | Weighter.MODE_RANDOM]
    modes += [Weighter.MODE_WEIGHT | Weighter.MODE_RANDOM]
    modes += [Weighter.MODE_WEIGHT | Weighter.MODE_SEQUENCE | Weighter.MODE_RANDOM]

    # <<< end of settings
    random_seeds = np.random.randint(0, 2**32 - 1, number_of_repeats, dtype=np.uint32)

    timestamp = datetime.datetime.now().strftime("%Y%m%d-%H%M%S")
    out_filename = f"geneff_{number_of_repeats}-reps-{timestamp}.csv"
    result_table = None
    mode_names = {
        Weighter.MODE_INITIAL: "Initial",
        Weighter.MODE_WEIGHT: "Weight",
        Weighter.MODE_SEQUENCE: "Sequence",
        Weighter.MODE_RANDOM: "Random",
        Weighter.MODE_MAX_NOISE: "Max_Noise",
    }

    tm.start()
    rddl_world = RDDLWorld()

    sampling_attempts_pbar = tqdm(list_of_number_of_sequences, position=0, desc="Number of sequences")
    for n_sampling_attempts in sampling_attempts_pbar:
        sampling_attempts_pbar.set_description(f"Number of sequences [{n_sampling_attempts}]")
        tqdm.write("=============================")
        tqdm.write(f">>> NUMBER OF SEQUENCES: {n_sampling_attempts}")
        tqdm.write("=============================")
        n_sampling_attempts_pbar = tqdm(list_of_sequence_lengths, position=1, desc="Sequence length", leave=False)
        for n_samples_per_attempt in n_sampling_attempts_pbar:
            n_sampling_attempts_pbar.set_description(f"Sequence length [{n_samples_per_attempt}]")
            tqdm.write("-----------------------------")
            tqdm.write(f">>> SEQUENCE LENGTH: {n_samples_per_attempt}")
            tqdm.write("-----------------------------")

            try:
                mode_pbar = tqdm(modes, position=2, desc="Mode", leave=False)
                for mode in mode_pbar:
                    tqdm.write("\n>>>>>>>>>>>>>>>>>>>>")
                    tqdm.write("Evaluating:")
                    tqdm.write(f"Mode: {mode} [" + ' | '.join([mn for mv, mn in mode_names.items() if mv & mode]) + "]")
                    mode_pbar.set_description(f"Mode [{mode}]")
                    found_uq_sequences_per_repeat = []
                    for repeat_seed in tqdm(random_seeds, position=3, desc="Repeat", leave=False):
                        RDDLWorld.set_seed(repeat_seed)
                        rddl_world.reset_weights(mode)
                        found_uq_sequences = {}
                        mode = rddl_world.weighter.mode  # reassign to make sure the correct mode is set

                        for _ in tqdm(range(n_sampling_attempts), position=4, desc="Sequence", leave=False):
                            gen = rddl_world.sample_generator(n_samples_per_attempt)
                            actions = []
                            for _ in tqdm(range(n_samples_per_attempt), position=5, desc="Sample", leave=False):
                                try:
                                    action = next(gen)
                                except StopIteration:
                                    break
                                actions.append(action)

                            h = tuple(a.__class__.__name__ for a in actions)
                            if h in found_uq_sequences:
                                found_uq_sequences[h] += 1
                            else:
                                found_uq_sequences[h] = 1

                        if save_sequences:
                            # convert found_uq_sequences to pandas DataFrame and save it as csv
                            df = pd.DataFrame.from_dict({"n": list(found_uq_sequences.values())} | {f"action_{ai}": a for ai, a in enumerate(zip(*[s for s in found_uq_sequences.keys()]))})
                            df.to_csv(f"gseq-{timestamp}_len_{n_samples_per_attempt}_mode_{mode}_n_{n_sampling_attempts}_rs-{repeat_seed}.csv")

                        found_uq_sequences_per_repeat.append(found_uq_sequences)

                    tqdm.write("Computing metrics...")
                    tqdm.write("---------------------")
                    r_unique_seq_list = list(list(fseq.keys()) for fseq in found_uq_sequences_per_repeat)
                    r_unique_seq_values = list(list(fseq.values()) for fseq in found_uq_sequences_per_repeat)
                    r_unique_seq_lens = list(len(fseq) for fseq in found_uq_sequences_per_repeat)
                    avg_len_found_uq_sequences = np.mean(r_unique_seq_lens)
                    efficiency = average_over_repeats(r_unique_seq_lens, lambda x, n=n_sampling_attempts: x / n)
                    avg_repeats = average_over_repeats(r_unique_seq_values, np.mean)

                    tqdm.write(f"Number of unique sequences: {avg_len_found_uq_sequences:0.02f} / {n_sampling_attempts} (total attempts, {n_samples_per_attempt} samples per attempt)")
                    tqdm.write(f"Efficiency: {format_averaged_results(*efficiency)}")
                    tqdm.write(f"Average repeat: {format_averaged_results(*avg_repeats)}")
                    tqdm.write("<<<<<<<<<<<<<<<<<<<<<\n")

                    rec_dict = {
                        "mode": mode,
                        "mode_name": ' | '.join([mn for mv, mn in mode_names.items() if mv & mode]),
                        "n_sequences": n_sampling_attempts,
                        "sequence_length": n_samples_per_attempt,
                        "uq_sequences (+)": f"{avg_len_found_uq_sequences:0.01f}",
                        "uq std": f"{np.std(r_unique_seq_lens):0.02f}",
                    }
                    rec_dict |= dict_average_results("efficiency (+)", *efficiency, mean_precision=3, std_precision=3)
                    rec_dict |= dict_average_results("repeats_avg (-)", *avg_repeats, mean_precision=1, std_precision=2)
                    if n_sampling_attempts < 2001:
                        rec_dict |= dict_average_results("levenshtein (-)", *average_over_repeats(r_unique_seq_list, compute_avg_distance, distance_func=levenshtein_ratio), mean_precision=3, std_precision=4)
                        rec_dict |= dict_average_results("jaro_winkler (-)", *average_over_repeats(r_unique_seq_list, compute_avg_distance, distance_func=jaro_winkler, prefix_weight=0.24), mean_precision=3, std_precision=4)
                        rec_dict |= dict_average_results("hamming_ratio (+)", *average_over_repeats(r_unique_seq_list, compute_avg_distance, distance_func=lambda x, y: hamming(x, y) / n_samples_per_attempt), mean_precision=3, std_precision=4)
                    if n_sampling_attempts < 1001:
                        rec_dict |= dict_average_results("lcs_ratio (-)", *average_over_repeats_pooled(POOL, r_unique_seq_list, compute_avg_distance, distance_func=lambda x, y: longest_common_subsequence(x, y) / n_samples_per_attempt), mean_precision=3, std_precision=4)
                        rec_dict |= dict_average_results("lc_substr_ratio (-)", *average_over_repeats_pooled(POOL, r_unique_seq_list, compute_avg_distance, distance_func=lambda x, y: longest_common_substring(x, y) / n_samples_per_attempt), mean_precision=3, std_precision=4)
                    new_rec = pd.DataFrame(rec_dict, index=[0])

                    # from timeit import repeat
                    # # timeit(lambda: average_over_repeats_pooled(POOL, r_unique_seq_list, compute_avg_distance, distance_func=levenshtein_ratio), number=100)
                    # print("average levenshtein runtime (10 reps):\n",
                    #       str(np.mean(repeat(lambda: average_over_repeats(r_unique_seq_list, compute_avg_distance, distance_func=levenshtein_ratio), number=10, repeat=3))))
                    #     #   str(np.mean(repeat(lambda: average_over_repeats(r_unique_seq_list, compute_avg_distance, distance_func=lambda x, y: longest_common_subsequence(x, y) / n_samples_per_attempt), number=100, repeat=3))))
                    #     #   str(np.mean(repeat(lambda: average_over_repeats(r_unique_seq_list, compute_avg_distance, distance_func=lambda x, y: longest_common_substring(x, y) / n_samples_per_attempt), number=100, repeat=3))))

                    # print("average pooled levenshtein runtime (10 reps):\n",
                    #       str(np.mean(repeat(lambda: average_over_repeats_pooled(POOL, r_unique_seq_list, compute_avg_distance, distance_func=levenshtein_ratio), number=10, repeat=3))))
                    # print("average pooled lcs runtime (10 reps):\n",
                    #       str(np.mean(repeat(lambda: average_over_repeats_pooled(POOL, r_unique_seq_list, compute_avg_distance, distance_func=lambda x, y: longest_common_subsequence(x, y) / n_samples_per_attempt), number=10, repeat=3))))
                    # print("average pooled lcsubstr runtime (1 rep):\n",
                    #     #   str(np.mean(repeat(lambda: average_over_repeats_pooled(POOL, r_unique_seq_list, compute_avg_distance, distance_func=levenshtein_ratio), number=100, repeat=3))))
                    #     #   str(np.mean(repeat(lambda: average_over_repeats_pooled(POOL, r_unique_seq_list, compute_avg_distance, distance_func=lambda x, y: longest_common_subsequence(x, y) / n_samples_per_attempt), number=100, repeat=3))))
                    #       str(np.mean(repeat(lambda: average_over_repeats_pooled(POOL, r_unique_seq_list, compute_avg_distance, distance_func=lambda x, y: longest_common_substring(x, y) / n_samples_per_attempt), number=1, repeat=3))))

                    if result_table is None:
                        result_table = new_rec
                    else:
                        result_table = pd.concat([result_table, new_rec], ignore_index=True)
                    result_table.to_csv(out_filename)
            except BaseException as e:
                print(f"Error occured during # sequences {n_sampling_attempts} & # samples {n_samples_per_attempt}:\n{e}")
                tb.print_exc()
                continue

            current_mem_usage, peak_mem_usage = tm.get_traced_memory()
            tqdm.write(f">>> Memory usage: current = {current_mem_usage/1e6:0.2f} MB | peak = {peak_mem_usage/1e6:0.2f} MB")
            tm.reset_peak()

            tqdm.write(f"<<< ------- # of samples {n_sampling_attempts}")
        tqdm.write(f"<<< ======= # of sequences {n_sampling_attempts}")

    result_table = pd.concat([
        result_table,
        pd.DataFrame({
            "mode_name": "",
        }, index=[0]),
        pd.DataFrame({
            "mode_name": f"each row repeated {number_of_repeats} times",
        }, index=[0]),
        pd.DataFrame({
            "mode_name": "(+) means higher values are better",
        }, index=[0]),
        pd.DataFrame({
            "mode_name": "(-) means lower values are better",
        }, index=[0])
    ], ignore_index=True)
    result_table.to_csv(out_filename)

    mem_snap = tm.take_snapshot()
    for stat in mem_snap.statistics('lineno'):
        tbfmt = stat.traceback.format()
        if 'debug' not in tbfmt[0] and (stat.size > 1e5 or stat.count > 1000):
            print(tbfmt)
            print(stat)


if __name__ == "__main__":
    # test_world()
    # test_world_generator()
    # test_sampling_eff()
    test_sampling_eff_multi()
    POOL.terminate()<|MERGE_RESOLUTION|>--- conflicted
+++ resolved
@@ -124,16 +124,10 @@
     number_of_repeats = 10  # number of times to repeat each experiment
     save_sequences = True  # whether to save unique sequences to a csv (for later analysis)
 
-<<<<<<< HEAD
     # generate this many sequences, multiple values can be inserted
     # list_of_number_of_sequences = [50, 100, 500, 1000, 2000, 5000]
     # list_of_number_of_sequences = [2000]
     list_of_number_of_sequences = [20]
-=======
-    # list_of_n_sequences = [50, 100, 500, 1000, 2000, 5000]
-    # list_of_n_sequences = [2000]
-    list_of_n_sequences = [19]
->>>>>>> e014b701
 
     # generate sequences of this length, multiple values can be inserted
     # list_of_sequence_lengths = [5, 10, 15, 20]
